--- conflicted
+++ resolved
@@ -1,1138 +1,1003 @@
-"""
-The internal data model structure.
-"""
-
-from collections import defaultdict
-from datetime import date, datetime
-from enum import Enum
-from itertools import chain
-from math import isfinite
-from typing import Dict, List, Optional, Set, Tuple, Union
-
-from pydantic import ConfigDict, Field, field_validator, model_validator
-from typing_extensions import Annotated
-
-from geolib import __version__ as version
-from geolib.geometry import Point
-from geolib.models import BaseModelStructure
-from geolib.soils import Soil, StorageParameters
-from geolib.utils import snake_to_camel
-
-from .dgeoflow_validator import DGeoFlowValidator
-from .utils import children
-
-
-class DGeoFlowBaseModelStructure(BaseModelStructure):
-    def dict(_, *args, **kwargs):
-        data = super().model_dump(*args, **kwargs)
-        return {
-            k: "NaN" if isinstance(v, float) and not isfinite(v) else v
-            for k, v in data.items()
-        }
-
-
-def transform_id_to_str(value) -> str:
-    if value is None:
-        return None
-    return str(value)
-
-
-class DGeoFlowSubStructure(DGeoFlowBaseModelStructure):
-    @classmethod
-    def structure_name(cls):
-        class_name = cls.__name__
-        return str.split(str.lower(class_name), ".")[-1]
-
-    @classmethod
-    def structure_group(cls):
-        return cls.structure_name()
-
-
-class CalculationTypeEnum(Enum):
-    GROUNDWATER_FLOW = "GroundwaterFlow"
-    PIPE_LENGTH = "PipeLength"
-    CRITICAL_HEAD = "CriticalHead"
-
-
-CalculationType = CalculationTypeEnum
-
-
-class PersistableStochasticParameter(DGeoFlowBaseModelStructure):
-    IsProbabilistic: bool = False
-    Mean: float = 1.0
-    StandardDeviation: float = 0.0
-
-
-class PersistableShadingTypeEnum(Enum):
-    DIAGONAL_A = "DiagonalA"
-    DIAGONAL_B = "DiagonalB"
-    DIAGONAL_C = "DiagonalC"
-    DIAGONAL_D = "DiagonalD"
-    DOT_A = "DotA"
-    DOT_B = "DotB"
-    DOT_C = "DotC"
-    DOT_D = "DotD"
-    HORIZONTAL_A = "HorizontalA"
-    HORIZONTAL_B = "HorizontalB"
-    NONE = "None"
-
-
-class PersistableSoilVisualization(DGeoFlowBaseModelStructure):
-    Color: Optional[str]
-    PersistableShadingType: Optional[PersistableShadingTypeEnum]
-    SoilId: Optional[str]
-
-<<<<<<< HEAD
-    id_validator = field_validator("SoilId", mode="before")(transform_id_to_str)
-=======
-    if IS_PYDANTIC_V2:
-        id_validator = field_validator("SoilId", mode="before")(transform_id_to_str)
->>>>>>> 55c3bd49
-
-
-class SoilVisualisation(DGeoFlowBaseModelStructure):
-    ContentVersion: Optional[str] = "2"
-    SoilVisualizations: Optional[List[Optional[PersistableSoilVisualization]]] = []
-
-    @classmethod
-    def structure_name(cls) -> str:
-        return "soilvisualizations"
-
-
-class PersistableSoilLayer(DGeoFlowBaseModelStructure):
-    LayerId: Optional[str] = None
-    SoilId: Optional[str] = None
-
-    id_validator = field_validator("LayerId", "SoilId", mode="before")(
-        transform_id_to_str
-    )
-
-
-class SoilLayerCollection(DGeoFlowSubStructure):
-    """soillayers/soillayers_x.json"""
-
-    @classmethod
-    def structure_name(cls) -> str:
-        return "soillayers"
-
-    @classmethod
-    def structure_group(cls) -> str:
-        return "soillayers"
-
-    ContentVersion: Optional[str] = "2"
-    Id: Optional[str] = None
-    SoilLayers: List[PersistableSoilLayer] = []
-
-<<<<<<< HEAD
-    id_validator = field_validator("Id", mode="before")(transform_id_to_str)
-=======
-    if IS_PYDANTIC_V2:
-        id_validator = field_validator("Id", mode="before")(transform_id_to_str)
->>>>>>> 55c3bd49
-
-    def add_soillayer(self, layer_id: str, soil_id: str) -> PersistableSoilLayer:
-        psl = PersistableSoilLayer(LayerId=layer_id, SoilId=soil_id)
-        self.SoilLayers.append(psl)
-        return psl
-
-    def get_ids(self, exclude_soil_layer_id: Optional[int]) -> Set[str]:
-        if exclude_soil_layer_id is not None:
-            exclude_soil_layer_id = str(exclude_soil_layer_id)
-        return {
-            layer.LayerId
-            for layer in self.SoilLayers
-            if layer.LayerId != exclude_soil_layer_id
-        }
-
-
-class PersistableSoil(DGeoFlowBaseModelStructure):
-    Code: str = ""
-    Id: str = ""
-    Name: str = ""
-    Notes: str = ""
-    HorizontalPermeability: float = 0.001
-    VerticalPermeability: float = 0.001
-
-<<<<<<< HEAD
-    id_validator = field_validator("Id", mode="before")(transform_id_to_str)
-=======
-    if IS_PYDANTIC_V2:
-        id_validator = field_validator("Id", mode="before")(transform_id_to_str)
->>>>>>> 55c3bd49
-
-
-class SoilCollection(DGeoFlowSubStructure):
-    """soils.json"""
-
-    ContentVersion: Optional[str] = "2"
-    Soils: List[PersistableSoil] = [
-        PersistableSoil(
-            Code="H_Aa_ht_new",
-            Id="2",
-            Name="Embankment new",
-            HorizontalPermeability=0.01,
-            VerticalPermeability=0.01,
-        ),
-        PersistableSoil(
-            Id="3",
-            Name="Embankment old",
-            Code="H_Aa_ht_old",
-            HorizontalPermeability=0.01,
-            VerticalPermeability=0.01,
-        ),
-        PersistableSoil(
-            Id="4",
-            Name="Clay, shallow",
-            Code="H_Rk_k_shallow",
-            HorizontalPermeability=0.01,
-            VerticalPermeability=0.01,
-        ),
-        PersistableSoil(
-            Id="5",
-            Name="Clay, deep",
-            Code="H_Rk_k_deep",
-            HorizontalPermeability=0.01,
-            VerticalPermeability=0.01,
-        ),
-        PersistableSoil(
-            Id="6",
-            Name="Organic clay",
-            Code="H_Rk_ko",
-            HorizontalPermeability=0.01,
-            VerticalPermeability=0.01,
-        ),
-        PersistableSoil(
-            Id="7",
-            Name="Peat, shallow",
-            Code="H_vhv_v",
-            HorizontalPermeability=0.01,
-            VerticalPermeability=0.01,
-        ),
-        PersistableSoil(
-            Id="8",
-            Name="Peat, deep",
-            Code="H_vbv_v",
-            HorizontalPermeability=0.01,
-            VerticalPermeability=0.01,
-        ),
-        PersistableSoil(
-            Id="9",
-            Name="Sand",
-            Code="Sand",
-            HorizontalPermeability=30,
-            VerticalPermeability=30,
-        ),
-        PersistableSoil(
-            Id="10",
-            Name="Clay with silt",
-            Code="P_Rk_k&s",
-            HorizontalPermeability=0.1,
-            VerticalPermeability=0.1,
-        ),
-        PersistableSoil(
-            Id="11",
-            Name="Sand with clay",
-            Code="H_Ro_z&k",
-            HorizontalPermeability=1,
-            VerticalPermeability=1,
-        ),
-        PersistableSoil(
-            Id="12",
-            Name="Sand, less permeable",
-            Code="Sand, less permeable",
-            HorizontalPermeability=15,
-            VerticalPermeability=15,
-        ),
-        PersistableSoil(
-            Id="13",
-            Name="Sand, permeable",
-            Code="Sand, permeable",
-            HorizontalPermeability=45,
-            VerticalPermeability=45,
-        ),
-    ]
-
-    @classmethod
-    def structure_name(cls) -> str:
-        return "soils"
-
-    def has_soilcode(self, code: str) -> bool:
-        """
-        Checks if the soilcode is available in the current soil list.
-
-        Args:
-            code (str): code of the soil
-
-        Returns:
-            bool: True if found, False if not
-        """
-        return code in {s.Code for s in self.Soils}
-
-    def add_soil(self, soil: Soil) -> PersistableSoil:
-        """
-        Add a new soil to the model.
-
-        Args:
-            soil (Soil): a new soil
-
-        Returns:
-            None
-        """
-        ps = soil._to_dgeoflow()
-
-        self.Soils.append(ps)
-        return ps
-
-    def __internal_soil_to_global_soil(self, persistable_soil: PersistableSoil):
-        storage_parameters = StorageParameters(
-            vertical_permeability=persistable_soil.VerticalPermeability,
-            horizontal_permeability=persistable_soil.HorizontalPermeability,
-        )
-
-        return Soil(
-            id=persistable_soil.Id,
-            name=persistable_soil.Name,
-            code=persistable_soil.Code,
-            storage_parameters=storage_parameters,
-        )
-
-    def get_soil(self, code: str) -> Soil:
-        """
-        Get soil by the given code.
-
-        Args:
-            code (str): code of the soil
-
-        Returns:
-            Soil: the soil object
-        """
-        for persistable_soil in self.Soils:
-            if persistable_soil.Code == code:
-                return self.__internal_soil_to_global_soil(persistable_soil)
-
-        raise ValueError(f"Soil code '{code}' not found in the SoilCollection")
-
-    def edit_soil(self, code: str, **kwargs: dict) -> PersistableSoil:
-        """
-        Update a soil.
-
-        Args:
-            code (str): code of the soil.
-            kwargs (dict): dictionary with argument names and values
-
-        Returns:
-            PersistableSoil: the edited soil
-        """
-
-        for persistable_soil in self.Soils:
-            if persistable_soil.Code == code:
-                return self.edit_persistable_soil(
-                    persistable_soil=persistable_soil, kwargs=kwargs
-                )
-        raise ValueError(f"Soil code '{code}' not found in the SoilCollection")
-
-    def edit_soil_by_name(
-        self, name: Optional[str] = None, **kwargs: dict
-    ) -> PersistableSoil:
-        """
-        Update a soil, searching by name. This method will edit the first occurence of the name
-        if it is used multiple times.
-
-        Args:
-            name (str): name of the soil.
-            kwargs (dict): dictionary with argument names and values
-
-        Returns:
-            PersistableSoil: the edited soil
-        """
-
-        for persistable_soil in self.Soils:
-            if persistable_soil.Name == name:
-                return self.edit_persistable_soil(
-                    persistable_soil=persistable_soil, kwargs=kwargs
-                )
-        raise ValueError(f"Soil name '{name}' not found in the SoilCollection")
-
-    def edit_persistable_soil(self, persistable_soil: PersistableSoil, kwargs: dict):
-        for k, v in kwargs.items():
-            try:
-                setattr(persistable_soil, snake_to_camel(k), v)
-                k_stochastic = f"{snake_to_camel(k)}StochasticParameter"
-                if hasattr(persistable_soil, k_stochastic):
-                    getattr(persistable_soil, k_stochastic).Mean = v
-            except AttributeError:
-                raise ValueError(f"Unknown soil parameter {k}.")
-        return persistable_soil
-
-
-class ProjectInfo(DGeoFlowSubStructure):
-    """projectinfo.json."""
-
-    Analyst: Optional[str] = ""
-    ApplicationCreated: Optional[str] = ""
-    ApplicationModified: Optional[str] = ""
-    ContentVersion: Optional[str] = "2"
-    Created: Optional[date] = datetime.now().date()
-    CrossSection: Optional[str] = ""
-    Date: Optional[date] = datetime.now().date()
-    IsDataValidated: Optional[bool] = False
-    LastModified: Optional[date] = datetime.now().date()
-    LastModifier: Optional[str] = "GEOLib"
-    Path: Optional[str] = ""
-    Project: Optional[str] = ""
-    Remarks: Optional[str] = f"Created with GEOLib {version}"
-
-    @classmethod
-    def nltime(cls, date: Union[date, str]) -> date:
-        if isinstance(date, str):
-            position = date.index(max(date.split("-"), key=len))
-            if position > 0:
-                date = datetime.strptime(date, "%d-%m-%Y").date()
-            else:
-                date = datetime.strptime(date, "%Y-%m-%d").date()
-        return date
-
-    nltime_validator = field_validator("Created", "Date", "LastModified", mode="before")(
-        nltime
-    )
-
-
-class PersistablePoint(DGeoFlowBaseModelStructure):
-    X: Optional[float] = 0
-    Z: Optional[float] = 0
-
-
-class PersistableLayer(DGeoFlowBaseModelStructure):
-    Id: Optional[str] = None
-    Label: Optional[str] = None
-    Notes: Optional[str] = None
-<<<<<<< HEAD
-    Points: Annotated[List[PersistablePoint], Field(min_length=3)]
-
-    id_validator = field_validator("Id", mode="before")(transform_id_to_str)
-=======
-    if IS_PYDANTIC_V2:
-        Points: Annotated[List[PersistablePoint], Field(min_length=3)]
-    else:
-        Points: conlist(PersistablePoint, min_items=3)
-
-    if IS_PYDANTIC_V2:
-        id_validator = field_validator("Id", mode="before")(transform_id_to_str)
->>>>>>> 55c3bd49
-
-    @classmethod
-    def polygon_checks(cls, points):
-        """
-        Todo:
-            Find a way to check the validity of the given points
-        """
-        # implement some checks
-        # 1. is this a simple polygon
-        # 2. is it clockwise
-        # 3. is it a non closed polygon
-        # 4. does it intersect other polygons
-        return points
-
-    polygon_checks_validator = field_validator("Points", mode="before")(polygon_checks)
-
-
-class Geometry(DGeoFlowSubStructure):
-    """geometries/geometry_x.json"""
-
-    @classmethod
-    def structure_group(cls) -> str:
-        return "geometries"
-
-    @classmethod
-    def structure_name(cls) -> str:
-        return "geometry"
-
-    ContentVersion: Optional[str] = "2"
-    Id: Optional[str] = None
-    Layers: List[PersistableLayer] = []
-
-<<<<<<< HEAD
-    id_validator = field_validator("Id", mode="before")(transform_id_to_str)
-=======
-    if IS_PYDANTIC_V2:
-        id_validator = field_validator("Id", mode="before")(transform_id_to_str)
->>>>>>> 55c3bd49
-
-    def contains_point(self, point: Point) -> bool:
-        """
-        Check if the given point is on one of the points of the layers
-
-        Args:
-            point (Point): A point type
-
-        Returns:
-            bool: True if this point is found on a layer, False otherwise
-
-        Todo:
-            Take x, z accuracy into account
-        """
-        for layer in self.Layers:
-            for p in layer.Points:
-                if point.x == p.X and point.z == p.Z:  # not nice
-                    return True
-
-        return False
-
-    def get_layer(self, id: int) -> PersistableLayer:
-        for layer in self.Layers:
-            if layer.Id == str(id):
-                return layer
-
-        raise ValueError(f"Layer id {id} not found in this geometry")
-
-    def add_layer(
-        self, id: str, label: str, notes: str, points: List[Point]
-    ) -> PersistableLayer:
-        """
-        Add a new layer to the model. Layers are expected;
-        1. to contain at least 3 point (non closed polygons)
-        2. the points need to be in clockwise order
-        3. the polygon needs to be convex (no intersections with itsself)
-
-        Args:
-            id (str): id of the layer
-            label (str): label of the layer
-            notes (str): notes for the layers
-            points (List[Points]): list of Point classes
-
-        Returns:
-            PersistableLayer: the layer as a persistable object
-        """
-        layer = PersistableLayer(
-            Id=id,
-            Label=label,
-            Notes=notes,
-            Points=[PersistablePoint(X=p.x, Z=p.z) for p in points],
-        )
-
-        self.Layers.append(layer)
-        return layer
-
-
-class PersistableFixedHeadBoundaryConditionProperties(DGeoFlowBaseModelStructure):
-    HeadLevel: float
-
-
-class PersistableBoundaryCondition(DGeoFlowBaseModelStructure):
-    Label: Optional[str] = None
-    Notes: Optional[str] = None
-    Id: Optional[str] = None
-    Points: Annotated[List[PersistablePoint], Field(min_length=2)]
-    FixedHeadBoundaryConditionProperties: PersistableFixedHeadBoundaryConditionProperties
-
-<<<<<<< HEAD
-    id_validator = field_validator("Id", mode="before")(transform_id_to_str)
-=======
-    if IS_PYDANTIC_V2:
-        id_validator = field_validator("Id", mode="before")(transform_id_to_str)
->>>>>>> 55c3bd49
-
-
-class BoundaryConditionCollection(DGeoFlowSubStructure):
-    """boundaryconditions/boundaryconditions_x.json"""
-
-    ContentVersion: Optional[str] = "2"
-    Id: Optional[str] = None
-    BoundaryConditions: List[PersistableBoundaryCondition] = []
-
-<<<<<<< HEAD
-    id_validator = field_validator("Id", mode="before")(transform_id_to_str)
-=======
-    if IS_PYDANTIC_V2:
-        id_validator = field_validator("Id", mode="before")(transform_id_to_str)
->>>>>>> 55c3bd49
-
-    @classmethod
-    def structure_group(cls) -> str:
-        return "boundaryconditions"
-
-    @classmethod
-    def structure_name(cls) -> str:
-        return "boundaryconditions"
-
-    def contains_point(self, point: Point) -> bool:
-        """
-        Check if the given point is on one of the points of the layers
-
-        Args:
-            point (Point): A point type
-
-        Returns:
-            bool: True if this point is found on a layer, False otherwise
-
-        Todo:
-            Take x, z accuracy into account
-        """
-        for layer in self.Layers:
-            for p in layer.Points:
-                if point.x == p.X and point.z == p.Z:  # not nice
-                    return True
-
-        return False
-
-    def add_boundary_condition(
-        self, id: int, label: str, notes: str, points: List[Point], head_level: float
-    ) -> PersistableBoundaryCondition:
-        pbc_properties = PersistableFixedHeadBoundaryConditionProperties(
-            HeadLevel=head_level
-        )
-        pbc = PersistableBoundaryCondition(
-            Id=str(id),
-            Label=label,
-            Notes=notes,
-            Points=[PersistablePoint(X=p.x, Z=p.z) for p in points],
-            FixedHeadBoundaryConditionProperties=pbc_properties,
-        )
-        self.BoundaryConditions.append(pbc)
-        return pbc
-
-
-class PersistableStage(DGeoFlowBaseModelStructure):
-    Label: Optional[str] = None
-    Notes: Optional[str] = None
-    BoundaryConditionCollectionId: Optional[str] = None
-
-
-class ErosionDirectionEnum(Enum):
-    LEFT_TO_RIGHT = ("LeftToRight",)
-    RIGHT_TO_LEFT = "RightToLeft"
-
-
-class InternalPipeTrajectory(DGeoFlowBaseModelStructure):
-    Label: Optional[str] = None
-    Notes: Optional[str] = None
-    D70: Optional[float] = None
-    Points: Optional[List[PersistablePoint]] = None
-    ErosionDirection: Optional[ErosionDirectionEnum] = ErosionDirectionEnum.RIGHT_TO_LEFT
-    ElementSize: Optional[float] = None
-
-
-class PersistableCriticalHeadSearchSpace(DGeoFlowBaseModelStructure):
-    MinimumHeadLevel: Optional[float] = 0
-    MaximumHeadLevel: Optional[float] = 1
-    StepSize: Optional[float] = 0.1
-
-
-class PersistableCalculation(DGeoFlowBaseModelStructure):
-    Label: Optional[str] = None
-    Notes: Optional[str] = None
-    CalculationType: Optional[CalculationTypeEnum] = CalculationTypeEnum.GROUNDWATER_FLOW
-    CriticalHeadId: Optional[str] = None
-    CriticalHeadSearchSpace: Optional[
-        PersistableCriticalHeadSearchSpace
-    ] = PersistableCriticalHeadSearchSpace()
-    PipeTrajectory: Optional[InternalPipeTrajectory] = None
-    MeshPropertiesId: Optional[str] = None
-    ResultsId: Optional[str] = None
-
-    id_validator = field_validator(
-        "CriticalHeadId", "MeshPropertiesId", "ResultsId", mode="before"
-    )(transform_id_to_str)
-
-
-class NodeResult(DGeoFlowBaseModelStructure):
-    Point: Optional[PersistablePoint] = None
-    TotalPorePressure: float = 1
-    HydraulicDischarge: float = 1
-    HydraulicHead: float = 1
-
-
-class ElementResult(DGeoFlowBaseModelStructure):
-    NodeResults: Optional[List[NodeResult]] = []
-
-
-class PipeElementResult(DGeoFlowBaseModelStructure):
-    Nodes: Optional[List[PersistablePoint]] = []
-    IsActive: Optional[bool] = None
-    Height: Optional[float] = None
-
-
-class GroundwaterFlowResult(DGeoFlowSubStructure):
-    Id: Optional[str] = None
-    Elements: Optional[List[ElementResult]] = []
-    ContentVersion: Optional[str] = "2"
-
-<<<<<<< HEAD
-    id_validator = field_validator("Id", mode="before")(transform_id_to_str)
-=======
-    if IS_PYDANTIC_V2:
-        id_validator = field_validator("Id", mode="before")(transform_id_to_str)
->>>>>>> 55c3bd49
-
-    @classmethod
-    def structure_group(cls) -> str:
-        return "results/groundwaterflow/"
-
-
-class PipeLengthResult(DGeoFlowSubStructure):
-    Id: Optional[str] = None
-    PipeLength: Optional[float] = None
-    Elements: Optional[List[ElementResult]] = []
-    PipeElements: Optional[List[PipeElementResult]] = []
-    ContentVersion: Optional[str] = "2"
-
-<<<<<<< HEAD
-    id_validator = field_validator("Id", mode="before")(transform_id_to_str)
-=======
-    if IS_PYDANTIC_V2:
-        id_validator = field_validator("Id", mode="before")(transform_id_to_str)
->>>>>>> 55c3bd49
-
-    @classmethod
-    def structure_group(cls) -> str:
-        return "results/pipelength/"
-
-
-class CriticalHeadResult(DGeoFlowSubStructure):
-    Id: Optional[str] = None
-    PipeLength: Optional[float] = None
-    CriticalHead: Optional[float] = None
-    Elements: Optional[List[ElementResult]] = []
-    PipeElements: Optional[List[PipeElementResult]] = []
-    ContentVersion: Optional[str] = "2"
-
-<<<<<<< HEAD
-    id_validator = field_validator("Id", mode="before")(transform_id_to_str)
-=======
-    if IS_PYDANTIC_V2:
-        id_validator = field_validator("Id", mode="before")(transform_id_to_str)
->>>>>>> 55c3bd49
-
-    @classmethod
-    def structure_group(cls) -> str:
-        return "results/criticalhead/"
-
-
-DGeoFlowResult = Union[GroundwaterFlowResult, PipeLengthResult, CriticalHeadResult]
-
-
-class Scenario(DGeoFlowSubStructure):
-    """scenarios/scenario_x.json"""
-
-    ContentVersion: Optional[str] = "2"
-    Id: Optional[str] = None
-    Label: Optional[str] = None
-    Notes: Optional[str] = None
-    GeometryId: Optional[str] = None
-    SoilLayersId: Optional[str] = None
-    Stages: List[PersistableStage] = []
-    Calculations: List[PersistableCalculation] = []
-
-    id_validator = field_validator("Id", "GeometryId", "SoilLayersId", mode="before")(
-        transform_id_to_str
-    )
-
-    @classmethod
-    def structure_name(cls) -> str:
-        return "scenario"
-
-    @classmethod
-    def structure_group(cls) -> str:
-        return "scenarios"
-
-    def add_calculation(
-        self, label: str, notes: str, mesh_properties_id: str
-    ) -> PersistableCalculation:
-        pc = PersistableCalculation(
-            Label=label, Notes=notes, MeshPropertiesId=mesh_properties_id
-        )
-        self.Calculations.append(pc)
-        return pc
-
-    def add_stage(
-        self, label: str, notes: str, boundaryconditions_collection_id: str
-    ) -> PersistableStage:
-        ps = PersistableStage(
-            Label=label,
-            Notes=notes,
-            BoundaryConditionCollectionId=boundaryconditions_collection_id,
-        )
-        self.Stages.append(ps)
-        return ps
-
-
-class PersistableMeshProperties(DGeoFlowBaseModelStructure):
-    LayerId: str
-    Label: Optional[str] = None
-    ElementSize: Optional[float] = 1
-
-<<<<<<< HEAD
-    id_validator = field_validator("LayerId", mode="before")(transform_id_to_str)
-=======
-    if IS_PYDANTIC_V2:
-        id_validator = field_validator("LayerId", mode="before")(transform_id_to_str)
->>>>>>> 55c3bd49
-
-
-class MeshProperty(DGeoFlowSubStructure):
-    """meshproperties/meshproperties_x.json"""
-
-    ContentVersion: Optional[str] = "2"
-    Id: Optional[str] = None
-    MeshProperties: Optional[List[PersistableMeshProperties]] = []
-
-<<<<<<< HEAD
-    id_validator = field_validator("Id", mode="before")(transform_id_to_str)
-=======
-    if IS_PYDANTIC_V2:
-        id_validator = field_validator("Id", mode="before")(transform_id_to_str)
->>>>>>> 55c3bd49
-
-    @classmethod
-    def structure_name(cls) -> str:
-        return "meshproperties"
-
-    @classmethod
-    def structure_group(cls) -> str:
-        return "meshproperties"
-
-    def add_meshproperty(
-        self, layer_id: str, element_size: float, label: str
-    ) -> PersistableMeshProperties:
-        pmp = PersistableMeshProperties(
-            LayerId=layer_id, Label=label, ElementSize=element_size
-        )
-        self.MeshProperties.append(pmp)
-        return pmp
-
-    def get_ids(self, exclude_soil_layer_id: Optional[int]) -> Set[str]:
-        if exclude_soil_layer_id is not None:
-            exclude_soil_layer_id = str(exclude_soil_layer_id)
-        return {
-            layer.LayerId
-            for layer in self.MeshProperties
-            if layer.LayerId != exclude_soil_layer_id
-        }
-
-
-class DGeoFlowStructure(BaseModelStructure):
-    """Highest level DGeoFlow class that should be parsed to and serialized from.
-
-    The List[] items (one for each scenario in the model) will be stored in a subfolder
-    to multiple json files. Where the first (0) instance
-    has no suffix, but the second one has (1 => _1) etc.
-
-    also parses the outputs which are part of the json files
-    """
-
-    # input part
-    soillayers: List[SoilLayerCollection] = [
-        SoilLayerCollection(Id="14")
-    ]  # soillayers/soillayers_x.json
-    soils: SoilCollection = SoilCollection()  # soils.json
-    soilvisualizations: SoilVisualisation = SoilVisualisation()  # soilvisualizations.json
-
-    projectinfo: ProjectInfo = ProjectInfo()  # projectinfo.json
-    geometries: List[Geometry] = [Geometry(Id="1")]  # geometries/geometry_x.json
-
-    boundary_conditions: List[BoundaryConditionCollection] = [
-        BoundaryConditionCollection(Id="15")
-    ]  # boundaryconditions/boundaryconditions_x.json
-    scenarios: List[Scenario] = [
-        Scenario(
-            Id="0",
-            Label="Scenario 1",
-            GeometryId="1",
-            SoilLayersId="14",
-            Stages=[
-                PersistableStage(Label="Stage 1", BoundaryConditionCollectionId="15")
-            ],
-            Calculations=[
-                PersistableCalculation(Label="Calculation 1", MeshPropertiesId="16")
-            ],
-        )
-    ]  # scenarios/scenario_x.json
-    mesh_properties: List[MeshProperty] = [
-        MeshProperty(Id="16", MeshProperties=[])
-    ]  # meshproperties/meshproperties_x.json
-
-    # Output parts
-    groundwater_flow_results: List[GroundwaterFlowResult] = []
-    pipe_length_results: List[PipeLengthResult] = []
-    critical_head_results: List[CriticalHeadResult] = []
-
-    model_config = ConfigDict(arbitrary_types_allowed=True, validate_assignment=True)
-
-    def get_result_substructure(
-        self, calculation_type: CalculationTypeEnum
-    ) -> List[DGeoFlowResult]:
-        result_types_mapping = {
-            CalculationTypeEnum.GROUNDWATER_FLOW: self.groundwater_flow_results,
-            CalculationTypeEnum.PIPE_LENGTH: self.pipe_length_results,
-            CalculationTypeEnum.CRITICAL_HEAD: self.critical_head_results,
-        }
-
-        return result_types_mapping[calculation_type]
-
-<<<<<<< HEAD
-    @model_validator(mode="after")
-    def ensure_validity_foreign_keys(self):
-        def list_has_id(values, id):
-            for entry in values:
-                if entry.Id == id:
-                    return True
-            return False
-=======
-    if IS_PYDANTIC_V2:
-
-        @model_validator(mode="after")
-        def ensure_validity_foreign_keys(self):
-            def list_has_id(values, id):
-                for entry in values:
-                    if entry.Id == id:
-                        return True
-                return False
-
-            # print(self)
-            for _, scenario in enumerate(self.scenarios):
-                for _, stage in enumerate(scenario.Stages):
-                    print(self.boundary_conditions[0])
-                    if not list_has_id(
-                        self.boundary_conditions, stage.BoundaryConditionCollectionId
-                    ):
-                        raise ValueError("BoundaryConditionCollectionIds not linked!")
-
-                if not list_has_id(self.geometries, scenario.GeometryId):
-                    raise ValueError("GeometryIds not linked!")
-                if not list_has_id(self.soillayers, scenario.SoilLayersId):
-                    raise ValueError("SoilLayersIds not linked!")
-
-            return self
-
-    else:
-        # TODO: these are the original validators, but they are double?
-        @root_validator(skip_on_failure=True, allow_reuse=True)
-        def ensure_validity_foreign_keys(cls, values):
-            stage_count = 0
-            for i, scenario in enumerate(values.get("scenarios")):
-                for _, stage in enumerate(scenario.Stages):
-                    if (
-                        stage.BoundaryConditionCollectionId
-                        != values.get("boundary_conditions")[stage_count].Id
-                    ):
-                        raise ValueError("BoundaryConditionCollectionIds not linked!")
-                    stage_count += 1
-
-                if scenario.GeometryId != values.get("geometries")[i].Id:
-                    raise ValueError("GeometryIds not linked!")
-                if scenario.SoilLayersId != values.get("soillayers")[i].Id:
-                    raise ValueError("SoilLayersIds not linked!")
-            return values
-
-        @root_validator(skip_on_failure=True, allow_reuse=True)
-        def ensure_validity_foreign_keys(cls, values):
-            def list_has_id(values, id):
-                for entry in values:
-                    if entry.Id == id:
-                        return True
-                return False
-
-            for _, scenario in enumerate(values.get("scenarios")):
-                for _, stage in enumerate(scenario.Stages):
-                    if not list_has_id(
-                        values.get("boundary_conditions"),
-                        stage.BoundaryConditionCollectionId,
-                    ):
-                        raise ValueError("BoundaryConditionCollectionIds not linked!")
-
-                if not list_has_id(values.get("geometries"), scenario.GeometryId):
-                    raise ValueError("GeometryIds not linked!")
-                if not list_has_id(values.get("soillayers"), scenario.SoilLayersId):
-                    raise ValueError("SoilLayersIds not linked!")
->>>>>>> 55c3bd49
-
-        # print(self)
-        for _, scenario in enumerate(self.scenarios):
-            for _, stage in enumerate(scenario.Stages):
-                print(self.boundary_conditions[0])
-                if not list_has_id(
-                    self.boundary_conditions, stage.BoundaryConditionCollectionId
-                ):
-                    raise ValueError("BoundaryConditionCollectionIds not linked!")
-
-            if not list_has_id(self.geometries, scenario.GeometryId):
-                raise ValueError("GeometryIds not linked!")
-            if not list_has_id(self.soillayers, scenario.SoilLayersId):
-                raise ValueError("SoilLayersIds not linked!")
-
-        return self
-
-    def add_default_scenario(
-        self, label: str, notes: str, unique_start_id: Optional[int] = None
-    ) -> Tuple[int, int]:
-        """Add a new default (empty) scenario to DGeoFlow."""
-        if unique_start_id is None:
-            unique_start_id = self.get_unique_id()
-
-        scenario_id = unique_start_id + 7
-        self.soillayers += [SoilLayerCollection(Id=str(unique_start_id + 1))]
-        self.mesh_properties += [MeshProperty(Id=str(unique_start_id + 2))]
-        self.geometries += [Geometry(Id=str(unique_start_id + 3))]
-        self.boundary_conditions += [
-            BoundaryConditionCollection(Id=str(unique_start_id + 4))
-        ]
-
-        self.scenarios += [
-            Scenario(
-                Id=str(scenario_id),
-                Label=label,
-                Notes=notes,
-                GeometryId=str(unique_start_id + 3),
-                SoilLayersId=str(unique_start_id + 1),
-                Calculations=[PersistableCalculation(Label="Calculation 1")],
-                Stages=[
-                    PersistableStage(
-                        Label="Stage 1",
-                        BoundaryConditionCollectionId=str(unique_start_id + 4),
-                    )
-                ],
-            )
-        ]
-
-        return len(self.scenarios) - 1, scenario_id
-
-    def add_default_stage(
-        self,
-        scenario_index: int,
-        label: str,
-        notes: str,
-        unique_start_id: Optional[int] = None,
-    ) -> int:
-        """Add a new default (empty) stage to DStability."""
-        if unique_start_id is None:
-            unique_start_id = self.get_unique_id()
-
-        self.boundary_conditions += [
-            BoundaryConditionCollection(Id=str(unique_start_id + 1))
-        ]
-
-        new_stage = PersistableStage(
-            Label=label,
-            Notes=notes,
-            BoundaryConditionCollectionId=str(unique_start_id + 1),
-        )
-
-        scenario = self.scenarios[scenario_index]
-
-        if scenario.Stages is None:
-            scenario.Stages = []
-
-        scenario.Stages.append(new_stage)
-        return len(scenario.Stages) - 1
-
-    def add_default_calculation(
-        self,
-        scenario_index: int,
-        label: str,
-        notes: str,
-    ) -> int:
-        """Add a new default (empty) calculation to DStability."""
-
-        new_calculation = PersistableCalculation(
-            Label=label, Notes=notes, CalculationType=CalculationTypeEnum.GROUNDWATER_FLOW
-        )
-
-        scenario = self.scenarios[scenario_index]
-
-        if scenario.Calculations is None:
-            scenario.Calculations = []
-
-        scenario.Calculations.append(new_calculation)
-        return len(scenario.Calculations) - 1
-
-    def get_unique_id(self) -> int:
-        """Return unique id that can be used in DGeoFlow.
-        Finds all existing ids, takes the max and does +1.
-        """
-
-        fk = ForeignKeys()
-        classfields = fk.class_fields
-        ids = []
-        for instance in children(self):
-            for field in classfields.get(instance.__class__.__name__, []):
-                value = getattr(instance, field)
-                if isinstance(value, (list, set, tuple)):
-                    ids.extend(value)
-                if isinstance(value, (int, float, str)):
-                    ids.append(value)
-
-        new_id = max({int(id) for id in ids if id is not None}) + 1
-        return new_id
-
-    def validator(self):
-        return DGeoFlowValidator(self)
-
-    def has_scenario(self, scenario_id: int) -> bool:
-        try:
-            self.scenarios[scenario_id]
-            return True
-        except IndexError:
-            return False
-
-    def has_result(self, scenario_index: int) -> bool:
-        if self.has_scenario(scenario_index):
-            result_id = self.scenarios[scenario_index].Calculations[0].ResultsId
-            if result_id is None:
-                return False
-            else:
-                return True
-        return False
-
-    def has_soil_layers(self, scenario_id: int) -> bool:
-        if self.has_scenario(scenario_id):
-            soil_layers_id = self.scenarios[scenario_id].SoilLayersId
-            if soil_layers_id is None:
-                return False
-            else:
-                return True
-        return False
-
-    def has_soil_layer(self, stage_id: int, soil_layer_id: int) -> bool:
-        if self.has_soil_layers(stage_id):
-            for layer in self.soillayers[stage_id].SoilLayers:
-                if str(soil_layer_id) == layer.LayerId:
-                    return True
-            return False
-        return False
-
-
-class ForeignKeys(DGeoFlowBaseModelStructure):
-    """A dataclass that store the connections between the
-    various unique Ids used in DGeoFlow. These can be seen
-    as (implicit) foreign keys.
-    """
-
-    mapping: Dict[str, Tuple[str, ...]] = {
-        "PersistableSoil.Id": (
-            "PersistableSoilVisualization.SoilId",
-            "PersistableSoilLayer.SoilId",
-        ),
-        "PersistableLayer.Id": (
-            "PersistableSoilLayer.LayerId",
-            "PersistableMeshProperties.LayerId",
-        ),
-        "Geometry.Id": ("Scenario.GeometryId",),
-        "SoilLayerCollection.Id": ("Scenario.SoilLayersId",),
-        "BoundaryConditionCollection.Id": (
-            "PersistableStage.BoundaryConditionCollectionId",
-        ),
-        "MeshProperty.Id": ("PersistableCalculation.MeshPropertiesId",),
-        "Results.Id": ("PersistableCalculation.ResultsId",),
-    }
-
-    @property
-    def class_fields(self) -> Dict[str, List[str]]:
-        """Return a mapping in the form:
-        classname: [fields]
-        """
-        id_keys = chain(*((k, *v) for k, v in self.mapping.items()))
-        class_fields = defaultdict(list)
-        for id_key in id_keys:
-            classname, fieldname = id_key.split(".")
-            class_fields[classname].append(fieldname)
-        return class_fields
+"""
+The internal data model structure.
+"""
+
+from collections import defaultdict
+from datetime import date, datetime
+from enum import Enum
+from itertools import chain
+from math import isfinite
+from typing import Dict, List, Optional, Set, Tuple, Union
+
+from pydantic import ConfigDict, Field, field_validator, model_validator
+from typing_extensions import Annotated
+
+from geolib import __version__ as version
+from geolib.geometry import Point
+from geolib.models import BaseModelStructure
+from geolib.soils import Soil, StorageParameters
+from geolib.utils import snake_to_camel
+
+from .dgeoflow_validator import DGeoFlowValidator
+from .utils import children
+
+
+class DGeoFlowBaseModelStructure(BaseModelStructure):
+    def dict(_, *args, **kwargs):
+        data = super().model_dump(*args, **kwargs)
+        return {
+            k: "NaN" if isinstance(v, float) and not isfinite(v) else v
+            for k, v in data.items()
+        }
+
+
+def transform_id_to_str(value) -> str:
+    if value is None:
+        return None
+    return str(value)
+
+
+class DGeoFlowSubStructure(DGeoFlowBaseModelStructure):
+    @classmethod
+    def structure_name(cls):
+        class_name = cls.__name__
+        return str.split(str.lower(class_name), ".")[-1]
+
+    @classmethod
+    def structure_group(cls):
+        return cls.structure_name()
+
+
+class CalculationTypeEnum(Enum):
+    GROUNDWATER_FLOW = "GroundwaterFlow"
+    PIPE_LENGTH = "PipeLength"
+    CRITICAL_HEAD = "CriticalHead"
+
+
+CalculationType = CalculationTypeEnum
+
+
+class PersistableStochasticParameter(DGeoFlowBaseModelStructure):
+    IsProbabilistic: bool = False
+    Mean: float = 1.0
+    StandardDeviation: float = 0.0
+
+
+class PersistableShadingTypeEnum(Enum):
+    DIAGONAL_A = "DiagonalA"
+    DIAGONAL_B = "DiagonalB"
+    DIAGONAL_C = "DiagonalC"
+    DIAGONAL_D = "DiagonalD"
+    DOT_A = "DotA"
+    DOT_B = "DotB"
+    DOT_C = "DotC"
+    DOT_D = "DotD"
+    HORIZONTAL_A = "HorizontalA"
+    HORIZONTAL_B = "HorizontalB"
+    NONE = "None"
+
+
+class PersistableSoilVisualization(DGeoFlowBaseModelStructure):
+    Color: Optional[str]
+    PersistableShadingType: Optional[PersistableShadingTypeEnum]
+    SoilId: Optional[str]
+
+    id_validator = field_validator("SoilId", mode="before")(transform_id_to_str)
+
+
+class SoilVisualisation(DGeoFlowBaseModelStructure):
+    ContentVersion: Optional[str] = "2"
+    SoilVisualizations: Optional[List[Optional[PersistableSoilVisualization]]] = []
+
+    @classmethod
+    def structure_name(cls) -> str:
+        return "soilvisualizations"
+
+
+class PersistableSoilLayer(DGeoFlowBaseModelStructure):
+    LayerId: Optional[str] = None
+    SoilId: Optional[str] = None
+
+    id_validator = field_validator("LayerId", "SoilId", mode="before")(
+        transform_id_to_str
+    )
+
+
+class SoilLayerCollection(DGeoFlowSubStructure):
+    """soillayers/soillayers_x.json"""
+
+    @classmethod
+    def structure_name(cls) -> str:
+        return "soillayers"
+
+    @classmethod
+    def structure_group(cls) -> str:
+        return "soillayers"
+
+    ContentVersion: Optional[str] = "2"
+    Id: Optional[str] = None
+    SoilLayers: List[PersistableSoilLayer] = []
+
+    id_validator = field_validator("Id", mode="before")(transform_id_to_str)
+
+    def add_soillayer(self, layer_id: str, soil_id: str) -> PersistableSoilLayer:
+        psl = PersistableSoilLayer(LayerId=layer_id, SoilId=soil_id)
+        self.SoilLayers.append(psl)
+        return psl
+
+    def get_ids(self, exclude_soil_layer_id: Optional[int]) -> Set[str]:
+        if exclude_soil_layer_id is not None:
+            exclude_soil_layer_id = str(exclude_soil_layer_id)
+        return {
+            layer.LayerId
+            for layer in self.SoilLayers
+            if layer.LayerId != exclude_soil_layer_id
+        }
+
+
+class PersistableSoil(DGeoFlowBaseModelStructure):
+    Code: str = ""
+    Id: str = ""
+    Name: str = ""
+    Notes: str = ""
+    HorizontalPermeability: float = 0.001
+    VerticalPermeability: float = 0.001
+
+    id_validator = field_validator("Id", mode="before")(transform_id_to_str)
+
+
+class SoilCollection(DGeoFlowSubStructure):
+    """soils.json"""
+
+    ContentVersion: Optional[str] = "2"
+    Soils: List[PersistableSoil] = [
+        PersistableSoil(
+            Code="H_Aa_ht_new",
+            Id="2",
+            Name="Embankment new",
+            HorizontalPermeability=0.01,
+            VerticalPermeability=0.01,
+        ),
+        PersistableSoil(
+            Id="3",
+            Name="Embankment old",
+            Code="H_Aa_ht_old",
+            HorizontalPermeability=0.01,
+            VerticalPermeability=0.01,
+        ),
+        PersistableSoil(
+            Id="4",
+            Name="Clay, shallow",
+            Code="H_Rk_k_shallow",
+            HorizontalPermeability=0.01,
+            VerticalPermeability=0.01,
+        ),
+        PersistableSoil(
+            Id="5",
+            Name="Clay, deep",
+            Code="H_Rk_k_deep",
+            HorizontalPermeability=0.01,
+            VerticalPermeability=0.01,
+        ),
+        PersistableSoil(
+            Id="6",
+            Name="Organic clay",
+            Code="H_Rk_ko",
+            HorizontalPermeability=0.01,
+            VerticalPermeability=0.01,
+        ),
+        PersistableSoil(
+            Id="7",
+            Name="Peat, shallow",
+            Code="H_vhv_v",
+            HorizontalPermeability=0.01,
+            VerticalPermeability=0.01,
+        ),
+        PersistableSoil(
+            Id="8",
+            Name="Peat, deep",
+            Code="H_vbv_v",
+            HorizontalPermeability=0.01,
+            VerticalPermeability=0.01,
+        ),
+        PersistableSoil(
+            Id="9",
+            Name="Sand",
+            Code="Sand",
+            HorizontalPermeability=30,
+            VerticalPermeability=30,
+        ),
+        PersistableSoil(
+            Id="10",
+            Name="Clay with silt",
+            Code="P_Rk_k&s",
+            HorizontalPermeability=0.1,
+            VerticalPermeability=0.1,
+        ),
+        PersistableSoil(
+            Id="11",
+            Name="Sand with clay",
+            Code="H_Ro_z&k",
+            HorizontalPermeability=1,
+            VerticalPermeability=1,
+        ),
+        PersistableSoil(
+            Id="12",
+            Name="Sand, less permeable",
+            Code="Sand, less permeable",
+            HorizontalPermeability=15,
+            VerticalPermeability=15,
+        ),
+        PersistableSoil(
+            Id="13",
+            Name="Sand, permeable",
+            Code="Sand, permeable",
+            HorizontalPermeability=45,
+            VerticalPermeability=45,
+        ),
+    ]
+
+    @classmethod
+    def structure_name(cls) -> str:
+        return "soils"
+
+    def has_soilcode(self, code: str) -> bool:
+        """
+        Checks if the soilcode is available in the current soil list.
+
+        Args:
+            code (str): code of the soil
+
+        Returns:
+            bool: True if found, False if not
+        """
+        return code in {s.Code for s in self.Soils}
+
+    def add_soil(self, soil: Soil) -> PersistableSoil:
+        """
+        Add a new soil to the model.
+
+        Args:
+            soil (Soil): a new soil
+
+        Returns:
+            None
+        """
+        ps = soil._to_dgeoflow()
+
+        self.Soils.append(ps)
+        return ps
+
+    def __internal_soil_to_global_soil(self, persistable_soil: PersistableSoil):
+        storage_parameters = StorageParameters(
+            vertical_permeability=persistable_soil.VerticalPermeability,
+            horizontal_permeability=persistable_soil.HorizontalPermeability,
+        )
+
+        return Soil(
+            id=persistable_soil.Id,
+            name=persistable_soil.Name,
+            code=persistable_soil.Code,
+            storage_parameters=storage_parameters,
+        )
+
+    def get_soil(self, code: str) -> Soil:
+        """
+        Get soil by the given code.
+
+        Args:
+            code (str): code of the soil
+
+        Returns:
+            Soil: the soil object
+        """
+        for persistable_soil in self.Soils:
+            if persistable_soil.Code == code:
+                return self.__internal_soil_to_global_soil(persistable_soil)
+
+        raise ValueError(f"Soil code '{code}' not found in the SoilCollection")
+
+    def edit_soil(self, code: str, **kwargs: dict) -> PersistableSoil:
+        """
+        Update a soil.
+
+        Args:
+            code (str): code of the soil.
+            kwargs (dict): dictionary with argument names and values
+
+        Returns:
+            PersistableSoil: the edited soil
+        """
+
+        for persistable_soil in self.Soils:
+            if persistable_soil.Code == code:
+                return self.edit_persistable_soil(
+                    persistable_soil=persistable_soil, kwargs=kwargs
+                )
+        raise ValueError(f"Soil code '{code}' not found in the SoilCollection")
+
+    def edit_soil_by_name(
+        self, name: Optional[str] = None, **kwargs: dict
+    ) -> PersistableSoil:
+        """
+        Update a soil, searching by name. This method will edit the first occurence of the name
+        if it is used multiple times.
+
+        Args:
+            name (str): name of the soil.
+            kwargs (dict): dictionary with argument names and values
+
+        Returns:
+            PersistableSoil: the edited soil
+        """
+
+        for persistable_soil in self.Soils:
+            if persistable_soil.Name == name:
+                return self.edit_persistable_soil(
+                    persistable_soil=persistable_soil, kwargs=kwargs
+                )
+        raise ValueError(f"Soil name '{name}' not found in the SoilCollection")
+
+    def edit_persistable_soil(self, persistable_soil: PersistableSoil, kwargs: dict):
+        for k, v in kwargs.items():
+            try:
+                setattr(persistable_soil, snake_to_camel(k), v)
+                k_stochastic = f"{snake_to_camel(k)}StochasticParameter"
+                if hasattr(persistable_soil, k_stochastic):
+                    getattr(persistable_soil, k_stochastic).Mean = v
+            except AttributeError:
+                raise ValueError(f"Unknown soil parameter {k}.")
+        return persistable_soil
+
+
+class ProjectInfo(DGeoFlowSubStructure):
+    """projectinfo.json."""
+
+    Analyst: Optional[str] = ""
+    ApplicationCreated: Optional[str] = ""
+    ApplicationModified: Optional[str] = ""
+    ContentVersion: Optional[str] = "2"
+    Created: Optional[date] = datetime.now().date()
+    CrossSection: Optional[str] = ""
+    Date: Optional[date] = datetime.now().date()
+    IsDataValidated: Optional[bool] = False
+    LastModified: Optional[date] = datetime.now().date()
+    LastModifier: Optional[str] = "GEOLib"
+    Path: Optional[str] = ""
+    Project: Optional[str] = ""
+    Remarks: Optional[str] = f"Created with GEOLib {version}"
+
+    @classmethod
+    def nltime(cls, date: Union[date, str]) -> date:
+        if isinstance(date, str):
+            position = date.index(max(date.split("-"), key=len))
+            if position > 0:
+                date = datetime.strptime(date, "%d-%m-%Y").date()
+            else:
+                date = datetime.strptime(date, "%Y-%m-%d").date()
+        return date
+
+    nltime_validator = field_validator("Created", "Date", "LastModified", mode="before")(
+        nltime
+    )
+
+
+class PersistablePoint(DGeoFlowBaseModelStructure):
+    X: Optional[float] = 0
+    Z: Optional[float] = 0
+
+
+class PersistableLayer(DGeoFlowBaseModelStructure):
+    Id: Optional[str] = None
+    Label: Optional[str] = None
+    Notes: Optional[str] = None
+    Points: Annotated[List[PersistablePoint], Field(min_length=3)]
+
+    id_validator = field_validator("Id", mode="before")(transform_id_to_str)
+
+    @classmethod
+    def polygon_checks(cls, points):
+        """
+        Todo:
+            Find a way to check the validity of the given points
+        """
+        # implement some checks
+        # 1. is this a simple polygon
+        # 2. is it clockwise
+        # 3. is it a non closed polygon
+        # 4. does it intersect other polygons
+        return points
+
+    polygon_checks_validator = field_validator("Points", mode="before")(polygon_checks)
+
+
+class Geometry(DGeoFlowSubStructure):
+    """geometries/geometry_x.json"""
+
+    @classmethod
+    def structure_group(cls) -> str:
+        return "geometries"
+
+    @classmethod
+    def structure_name(cls) -> str:
+        return "geometry"
+
+    ContentVersion: Optional[str] = "2"
+    Id: Optional[str] = None
+    Layers: List[PersistableLayer] = []
+
+    id_validator = field_validator("Id", mode="before")(transform_id_to_str)
+
+    def contains_point(self, point: Point) -> bool:
+        """
+        Check if the given point is on one of the points of the layers
+
+        Args:
+            point (Point): A point type
+
+        Returns:
+            bool: True if this point is found on a layer, False otherwise
+
+        Todo:
+            Take x, z accuracy into account
+        """
+        for layer in self.Layers:
+            for p in layer.Points:
+                if point.x == p.X and point.z == p.Z:  # not nice
+                    return True
+
+        return False
+
+    def get_layer(self, id: int) -> PersistableLayer:
+        for layer in self.Layers:
+            if layer.Id == str(id):
+                return layer
+
+        raise ValueError(f"Layer id {id} not found in this geometry")
+
+    def add_layer(
+        self, id: str, label: str, notes: str, points: List[Point]
+    ) -> PersistableLayer:
+        """
+        Add a new layer to the model. Layers are expected;
+        1. to contain at least 3 point (non closed polygons)
+        2. the points need to be in clockwise order
+        3. the polygon needs to be convex (no intersections with itsself)
+
+        Args:
+            id (str): id of the layer
+            label (str): label of the layer
+            notes (str): notes for the layers
+            points (List[Points]): list of Point classes
+
+        Returns:
+            PersistableLayer: the layer as a persistable object
+        """
+        layer = PersistableLayer(
+            Id=id,
+            Label=label,
+            Notes=notes,
+            Points=[PersistablePoint(X=p.x, Z=p.z) for p in points],
+        )
+
+        self.Layers.append(layer)
+        return layer
+
+
+class PersistableFixedHeadBoundaryConditionProperties(DGeoFlowBaseModelStructure):
+    HeadLevel: float
+
+
+class PersistableBoundaryCondition(DGeoFlowBaseModelStructure):
+    Label: Optional[str] = None
+    Notes: Optional[str] = None
+    Id: Optional[str] = None
+    Points: Annotated[List[PersistablePoint], Field(min_length=2)]
+    FixedHeadBoundaryConditionProperties: PersistableFixedHeadBoundaryConditionProperties
+
+    id_validator = field_validator("Id", mode="before")(transform_id_to_str)
+
+
+class BoundaryConditionCollection(DGeoFlowSubStructure):
+    """boundaryconditions/boundaryconditions_x.json"""
+
+    ContentVersion: Optional[str] = "2"
+    Id: Optional[str] = None
+    BoundaryConditions: List[PersistableBoundaryCondition] = []
+
+    id_validator = field_validator("Id", mode="before")(transform_id_to_str)
+
+    @classmethod
+    def structure_group(cls) -> str:
+        return "boundaryconditions"
+
+    @classmethod
+    def structure_name(cls) -> str:
+        return "boundaryconditions"
+
+    def contains_point(self, point: Point) -> bool:
+        """
+        Check if the given point is on one of the points of the layers
+
+        Args:
+            point (Point): A point type
+
+        Returns:
+            bool: True if this point is found on a layer, False otherwise
+
+        Todo:
+            Take x, z accuracy into account
+        """
+        for layer in self.Layers:
+            for p in layer.Points:
+                if point.x == p.X and point.z == p.Z:  # not nice
+                    return True
+
+        return False
+
+    def add_boundary_condition(
+        self, id: int, label: str, notes: str, points: List[Point], head_level: float
+    ) -> PersistableBoundaryCondition:
+        pbc_properties = PersistableFixedHeadBoundaryConditionProperties(
+            HeadLevel=head_level
+        )
+        pbc = PersistableBoundaryCondition(
+            Id=str(id),
+            Label=label,
+            Notes=notes,
+            Points=[PersistablePoint(X=p.x, Z=p.z) for p in points],
+            FixedHeadBoundaryConditionProperties=pbc_properties,
+        )
+        self.BoundaryConditions.append(pbc)
+        return pbc
+
+
+class PersistableStage(DGeoFlowBaseModelStructure):
+    Label: Optional[str] = None
+    Notes: Optional[str] = None
+    BoundaryConditionCollectionId: Optional[str] = None
+
+
+class ErosionDirectionEnum(Enum):
+    LEFT_TO_RIGHT = ("LeftToRight",)
+    RIGHT_TO_LEFT = "RightToLeft"
+
+
+class InternalPipeTrajectory(DGeoFlowBaseModelStructure):
+    Label: Optional[str] = None
+    Notes: Optional[str] = None
+    D70: Optional[float] = None
+    Points: Optional[List[PersistablePoint]] = None
+    ErosionDirection: Optional[ErosionDirectionEnum] = ErosionDirectionEnum.RIGHT_TO_LEFT
+    ElementSize: Optional[float] = None
+
+
+class PersistableCriticalHeadSearchSpace(DGeoFlowBaseModelStructure):
+    MinimumHeadLevel: Optional[float] = 0
+    MaximumHeadLevel: Optional[float] = 1
+    StepSize: Optional[float] = 0.1
+
+
+class PersistableCalculation(DGeoFlowBaseModelStructure):
+    Label: Optional[str] = None
+    Notes: Optional[str] = None
+    CalculationType: Optional[CalculationTypeEnum] = CalculationTypeEnum.GROUNDWATER_FLOW
+    CriticalHeadId: Optional[str] = None
+    CriticalHeadSearchSpace: Optional[
+        PersistableCriticalHeadSearchSpace
+    ] = PersistableCriticalHeadSearchSpace()
+    PipeTrajectory: Optional[InternalPipeTrajectory] = None
+    MeshPropertiesId: Optional[str] = None
+    ResultsId: Optional[str] = None
+
+    id_validator = field_validator(
+        "CriticalHeadId", "MeshPropertiesId", "ResultsId", mode="before"
+    )(transform_id_to_str)
+
+
+class NodeResult(DGeoFlowBaseModelStructure):
+    Point: Optional[PersistablePoint] = None
+    TotalPorePressure: float = 1
+    HydraulicDischarge: float = 1
+    HydraulicHead: float = 1
+
+
+class ElementResult(DGeoFlowBaseModelStructure):
+    NodeResults: Optional[List[NodeResult]] = []
+
+
+class PipeElementResult(DGeoFlowBaseModelStructure):
+    Nodes: Optional[List[PersistablePoint]] = []
+    IsActive: Optional[bool] = None
+    Height: Optional[float] = None
+
+
+class GroundwaterFlowResult(DGeoFlowSubStructure):
+    Id: Optional[str] = None
+    Elements: Optional[List[ElementResult]] = []
+    ContentVersion: Optional[str] = "2"
+
+    id_validator = field_validator("Id", mode="before")(transform_id_to_str)
+
+    @classmethod
+    def structure_group(cls) -> str:
+        return "results/groundwaterflow/"
+
+
+class PipeLengthResult(DGeoFlowSubStructure):
+    Id: Optional[str] = None
+    PipeLength: Optional[float] = None
+    Elements: Optional[List[ElementResult]] = []
+    PipeElements: Optional[List[PipeElementResult]] = []
+    ContentVersion: Optional[str] = "2"
+
+    id_validator = field_validator("Id", mode="before")(transform_id_to_str)
+
+    @classmethod
+    def structure_group(cls) -> str:
+        return "results/pipelength/"
+
+
+class CriticalHeadResult(DGeoFlowSubStructure):
+    Id: Optional[str] = None
+    PipeLength: Optional[float] = None
+    CriticalHead: Optional[float] = None
+    Elements: Optional[List[ElementResult]] = []
+    PipeElements: Optional[List[PipeElementResult]] = []
+    ContentVersion: Optional[str] = "2"
+
+    id_validator = field_validator("Id", mode="before")(transform_id_to_str)
+
+    @classmethod
+    def structure_group(cls) -> str:
+        return "results/criticalhead/"
+
+
+DGeoFlowResult = Union[GroundwaterFlowResult, PipeLengthResult, CriticalHeadResult]
+
+
+class Scenario(DGeoFlowSubStructure):
+    """scenarios/scenario_x.json"""
+
+    ContentVersion: Optional[str] = "2"
+    Id: Optional[str] = None
+    Label: Optional[str] = None
+    Notes: Optional[str] = None
+    GeometryId: Optional[str] = None
+    SoilLayersId: Optional[str] = None
+    Stages: List[PersistableStage] = []
+    Calculations: List[PersistableCalculation] = []
+
+    id_validator = field_validator("Id", "GeometryId", "SoilLayersId", mode="before")(
+        transform_id_to_str
+    )
+
+    @classmethod
+    def structure_name(cls) -> str:
+        return "scenario"
+
+    @classmethod
+    def structure_group(cls) -> str:
+        return "scenarios"
+
+    def add_calculation(
+        self, label: str, notes: str, mesh_properties_id: str
+    ) -> PersistableCalculation:
+        pc = PersistableCalculation(
+            Label=label, Notes=notes, MeshPropertiesId=mesh_properties_id
+        )
+        self.Calculations.append(pc)
+        return pc
+
+    def add_stage(
+        self, label: str, notes: str, boundaryconditions_collection_id: str
+    ) -> PersistableStage:
+        ps = PersistableStage(
+            Label=label,
+            Notes=notes,
+            BoundaryConditionCollectionId=boundaryconditions_collection_id,
+        )
+        self.Stages.append(ps)
+        return ps
+
+
+class PersistableMeshProperties(DGeoFlowBaseModelStructure):
+    LayerId: str
+    Label: Optional[str] = None
+    ElementSize: Optional[float] = 1
+
+    id_validator = field_validator("LayerId", mode="before")(transform_id_to_str)
+
+
+class MeshProperty(DGeoFlowSubStructure):
+    """meshproperties/meshproperties_x.json"""
+
+    ContentVersion: Optional[str] = "2"
+    Id: Optional[str] = None
+    MeshProperties: Optional[List[PersistableMeshProperties]] = []
+
+    id_validator = field_validator("Id", mode="before")(transform_id_to_str)
+
+    @classmethod
+    def structure_name(cls) -> str:
+        return "meshproperties"
+
+    @classmethod
+    def structure_group(cls) -> str:
+        return "meshproperties"
+
+    def add_meshproperty(
+        self, layer_id: str, element_size: float, label: str
+    ) -> PersistableMeshProperties:
+        pmp = PersistableMeshProperties(
+            LayerId=layer_id, Label=label, ElementSize=element_size
+        )
+        self.MeshProperties.append(pmp)
+        return pmp
+
+    def get_ids(self, exclude_soil_layer_id: Optional[int]) -> Set[str]:
+        if exclude_soil_layer_id is not None:
+            exclude_soil_layer_id = str(exclude_soil_layer_id)
+        return {
+            layer.LayerId
+            for layer in self.MeshProperties
+            if layer.LayerId != exclude_soil_layer_id
+        }
+
+
+class DGeoFlowStructure(BaseModelStructure):
+    """Highest level DGeoFlow class that should be parsed to and serialized from.
+
+    The List[] items (one for each scenario in the model) will be stored in a subfolder
+    to multiple json files. Where the first (0) instance
+    has no suffix, but the second one has (1 => _1) etc.
+
+    also parses the outputs which are part of the json files
+    """
+
+    # input part
+    soillayers: List[SoilLayerCollection] = [
+        SoilLayerCollection(Id="14")
+    ]  # soillayers/soillayers_x.json
+    soils: SoilCollection = SoilCollection()  # soils.json
+    soilvisualizations: SoilVisualisation = SoilVisualisation()  # soilvisualizations.json
+
+    projectinfo: ProjectInfo = ProjectInfo()  # projectinfo.json
+    geometries: List[Geometry] = [Geometry(Id="1")]  # geometries/geometry_x.json
+
+    boundary_conditions: List[BoundaryConditionCollection] = [
+        BoundaryConditionCollection(Id="15")
+    ]  # boundaryconditions/boundaryconditions_x.json
+    scenarios: List[Scenario] = [
+        Scenario(
+            Id="0",
+            Label="Scenario 1",
+            GeometryId="1",
+            SoilLayersId="14",
+            Stages=[
+                PersistableStage(Label="Stage 1", BoundaryConditionCollectionId="15")
+            ],
+            Calculations=[
+                PersistableCalculation(Label="Calculation 1", MeshPropertiesId="16")
+            ],
+        )
+    ]  # scenarios/scenario_x.json
+    mesh_properties: List[MeshProperty] = [
+        MeshProperty(Id="16", MeshProperties=[])
+    ]  # meshproperties/meshproperties_x.json
+
+    # Output parts
+    groundwater_flow_results: List[GroundwaterFlowResult] = []
+    pipe_length_results: List[PipeLengthResult] = []
+    critical_head_results: List[CriticalHeadResult] = []
+
+    model_config = ConfigDict(arbitrary_types_allowed=True, validate_assignment=True)
+
+    def get_result_substructure(
+        self, calculation_type: CalculationTypeEnum
+    ) -> List[DGeoFlowResult]:
+        result_types_mapping = {
+            CalculationTypeEnum.GROUNDWATER_FLOW: self.groundwater_flow_results,
+            CalculationTypeEnum.PIPE_LENGTH: self.pipe_length_results,
+            CalculationTypeEnum.CRITICAL_HEAD: self.critical_head_results,
+        }
+
+        return result_types_mapping[calculation_type]
+
+    @model_validator(mode="after")
+    def ensure_validity_foreign_keys(self):
+        def list_has_id(values, id):
+            for entry in values:
+                if entry.Id == id:
+                    return True
+            return False
+
+        for _, scenario in enumerate(self.scenarios):
+            for _, stage in enumerate(scenario.Stages):
+                print(self.boundary_conditions[0])
+                if not list_has_id(
+                    self.boundary_conditions, stage.BoundaryConditionCollectionId
+                ):
+                    raise ValueError("BoundaryConditionCollectionIds not linked!")
+
+            if not list_has_id(self.geometries, scenario.GeometryId):
+                raise ValueError("GeometryIds not linked!")
+            if not list_has_id(self.soillayers, scenario.SoilLayersId):
+                raise ValueError("SoilLayersIds not linked!")
+
+        return self
+
+    def add_default_scenario(
+        self, label: str, notes: str, unique_start_id: Optional[int] = None
+    ) -> Tuple[int, int]:
+        """Add a new default (empty) scenario to DGeoFlow."""
+        if unique_start_id is None:
+            unique_start_id = self.get_unique_id()
+
+        scenario_id = unique_start_id + 7
+        self.soillayers += [SoilLayerCollection(Id=str(unique_start_id + 1))]
+        self.mesh_properties += [MeshProperty(Id=str(unique_start_id + 2))]
+        self.geometries += [Geometry(Id=str(unique_start_id + 3))]
+        self.boundary_conditions += [
+            BoundaryConditionCollection(Id=str(unique_start_id + 4))
+        ]
+
+        self.scenarios += [
+            Scenario(
+                Id=str(scenario_id),
+                Label=label,
+                Notes=notes,
+                GeometryId=str(unique_start_id + 3),
+                SoilLayersId=str(unique_start_id + 1),
+                Calculations=[PersistableCalculation(Label="Calculation 1")],
+                Stages=[
+                    PersistableStage(
+                        Label="Stage 1",
+                        BoundaryConditionCollectionId=str(unique_start_id + 4),
+                    )
+                ],
+            )
+        ]
+
+        return len(self.scenarios) - 1, scenario_id
+
+    def add_default_stage(
+        self,
+        scenario_index: int,
+        label: str,
+        notes: str,
+        unique_start_id: Optional[int] = None,
+    ) -> int:
+        """Add a new default (empty) stage to DStability."""
+        if unique_start_id is None:
+            unique_start_id = self.get_unique_id()
+
+        self.boundary_conditions += [
+            BoundaryConditionCollection(Id=str(unique_start_id + 1))
+        ]
+
+        new_stage = PersistableStage(
+            Label=label,
+            Notes=notes,
+            BoundaryConditionCollectionId=str(unique_start_id + 1),
+        )
+
+        scenario = self.scenarios[scenario_index]
+
+        if scenario.Stages is None:
+            scenario.Stages = []
+
+        scenario.Stages.append(new_stage)
+        return len(scenario.Stages) - 1
+
+    def add_default_calculation(
+        self,
+        scenario_index: int,
+        label: str,
+        notes: str,
+    ) -> int:
+        """Add a new default (empty) calculation to DStability."""
+
+        new_calculation = PersistableCalculation(
+            Label=label, Notes=notes, CalculationType=CalculationTypeEnum.GROUNDWATER_FLOW
+        )
+
+        scenario = self.scenarios[scenario_index]
+
+        if scenario.Calculations is None:
+            scenario.Calculations = []
+
+        scenario.Calculations.append(new_calculation)
+        return len(scenario.Calculations) - 1
+
+    def get_unique_id(self) -> int:
+        """Return unique id that can be used in DGeoFlow.
+        Finds all existing ids, takes the max and does +1.
+        """
+
+        fk = ForeignKeys()
+        classfields = fk.class_fields
+        ids = []
+        for instance in children(self):
+            for field in classfields.get(instance.__class__.__name__, []):
+                value = getattr(instance, field)
+                if isinstance(value, (list, set, tuple)):
+                    ids.extend(value)
+                if isinstance(value, (int, float, str)):
+                    ids.append(value)
+
+        new_id = max({int(id) for id in ids if id is not None}) + 1
+        return new_id
+
+    def validator(self):
+        return DGeoFlowValidator(self)
+
+    def has_scenario(self, scenario_id: int) -> bool:
+        try:
+            self.scenarios[scenario_id]
+            return True
+        except IndexError:
+            return False
+
+    def has_result(self, scenario_index: int) -> bool:
+        if self.has_scenario(scenario_index):
+            result_id = self.scenarios[scenario_index].Calculations[0].ResultsId
+            if result_id is None:
+                return False
+            else:
+                return True
+        return False
+
+    def has_soil_layers(self, scenario_id: int) -> bool:
+        if self.has_scenario(scenario_id):
+            soil_layers_id = self.scenarios[scenario_id].SoilLayersId
+            if soil_layers_id is None:
+                return False
+            else:
+                return True
+        return False
+
+    def has_soil_layer(self, stage_id: int, soil_layer_id: int) -> bool:
+        if self.has_soil_layers(stage_id):
+            for layer in self.soillayers[stage_id].SoilLayers:
+                if str(soil_layer_id) == layer.LayerId:
+                    return True
+            return False
+        return False
+
+
+class ForeignKeys(DGeoFlowBaseModelStructure):
+    """A dataclass that store the connections between the
+    various unique Ids used in DGeoFlow. These can be seen
+    as (implicit) foreign keys.
+    """
+
+    mapping: Dict[str, Tuple[str, ...]] = {
+        "PersistableSoil.Id": (
+            "PersistableSoilVisualization.SoilId",
+            "PersistableSoilLayer.SoilId",
+        ),
+        "PersistableLayer.Id": (
+            "PersistableSoilLayer.LayerId",
+            "PersistableMeshProperties.LayerId",
+        ),
+        "Geometry.Id": ("Scenario.GeometryId",),
+        "SoilLayerCollection.Id": ("Scenario.SoilLayersId",),
+        "BoundaryConditionCollection.Id": (
+            "PersistableStage.BoundaryConditionCollectionId",
+        ),
+        "MeshProperty.Id": ("PersistableCalculation.MeshPropertiesId",),
+        "Results.Id": ("PersistableCalculation.ResultsId",),
+    }
+
+    @property
+    def class_fields(self) -> Dict[str, List[str]]:
+        """Return a mapping in the form:
+        classname: [fields]
+        """
+        id_keys = chain(*((k, *v) for k, v in self.mapping.items()))
+        class_fields = defaultdict(list)
+        for id_key in id_keys:
+            classname, fieldname = id_key.split(".")
+            class_fields[classname].append(fieldname)
+        return class_fields