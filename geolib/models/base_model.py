# -*- coding: utf-8 -*-

"""
This module contains the primary objects that power GEOLib.
"""
import abc
import logging
import os
from abc import abstractmethod
from pathlib import Path
from subprocess import Popen, run
from typing import List, Optional, Type, Union

import requests
<<<<<<< HEAD
from pydantic import DirectoryPath, FilePath, HttpUrl, ValidationError
=======
from pydantic import DirectoryPath, FilePath, HttpUrl, ValidationError, conlist

from geolib._compat import IS_PYDANTIC_V2

if IS_PYDANTIC_V2:
    from pydantic import SerializeAsAny

>>>>>>> d07e708d
from requests.auth import HTTPBasicAuth

from geolib.errors import CalculationError
from geolib.models import BaseDataClass

from .base_model_structure import BaseModelStructure
from .meta import MetaData
from .parsers import BaseParserProvider

logger = logging.getLogger(__name__)
meta = MetaData()


class BaseModel(BaseDataClass, abc.ABC):
    filename: Optional[Path] = None
    if IS_PYDANTIC_V2:
        datastructure: Optional[SerializeAsAny[BaseModelStructure]] = None
    else:
        datastructure: Optional[BaseModelStructure] = None
    """
    This is the base class for all models in GEOLib.
    
    Note that `datastructure` is a `SerializeAsAny` type, which means that
    the inheriting class is serialized according to its own definition (duck-typing).
    This is needed since Pydantic v2 as the default behavior has changed:
    https://docs.pydantic.dev/latest/concepts/serialization/#subclass-instances-for-fields-of-basemodel-dataclasses-typeddict
    """

    def execute(self, timeout_in_seconds: int = meta.timeout) -> "BaseModel":
        """Execute a Model and wait for `timeout` seconds.

        The model is modified in place if the calculation and parsing
        is successful.
        """
        if self.filename is None:
            raise ValueError("Set filename or serialize first!")
        if not self.filename.exists():
            logger.warning("Serializing before executing.")
            self.serialize(self.filename)

        if self.custom_console_path is not None:
            executable = self.custom_console_path
        else:
            executable = meta.console_folder / self.default_console_path

        if not executable.exists():
            logger.error(
                f"Please make sure the `geolib.env` file points to the console folder. GEOLib now can't find it at `{executable}`"
            )
            raise CalculationError(-1, f"Console executable not found at {executable}.")

        process = run(
            [str(executable)]
            + self.console_flags
            + [str(self.filename.resolve())]
            + self.console_flags_post,
            timeout=timeout_in_seconds,
            cwd=str(self.filename.resolve().parent),
        )
        logger.debug(f"Executed with {process.args}")

        # Successful run
        output_filename = output_filename_from_input(self)
        logger.info(
            f"Checking for {output_filename}, while process exited with {process.returncode}"
        )
        if output_filename.exists():
            try:
                self.parse(output_filename)
                return self  # TODO Figure out whether we should instantiate a new model (parse is a classmethod)
            except ValidationError:
                logger.warning(
                    f"Output file generated but parsing of {output_filename} failed."
                )
                error = self.get_error_context()
                raise CalculationError(process.returncode, error)

        # Unsuccessful run
        else:
            error = self.get_error_context()
            raise CalculationError(
                process.returncode, error + " Path: " + str(output_filename.absolute())
            )

    def execute_remote(self, endpoint: HttpUrl) -> "BaseModel":
        """Execute a Model on a remote endpoint.

        A new model instance is returned.
        """
        response = requests.post(
            requests.compat.urljoin(
                endpoint, f"calculate/{self.__class__.__name__.lower()}"
            ),
            data=self.json(),
            auth=HTTPBasicAuth(meta.gl_username, meta.gl_password),
        )
        if response.status_code == 200:
            data = response.json()
            # remove possibly invalid external metadata
            data.get("meta", {}).pop("console_folder", None)
            return self.__class__(**data)
        else:
            raise CalculationError(response.status_code, response.text)

    def get_error_context(self) -> str:
        err_fn = output_filename_from_input(self, extension=".err")
        batch_fn = self.filename.parent / "Batchlog.txt"
        error = f"{self.filename.name}\n"
        if err_fn.exists():
            with open(err_fn) as f:
                error += f"### {err_fn} ###\n"
                error += f.read()
        elif batch_fn.exists():
            with open(batch_fn) as f:
                error += f"### {batch_fn} ###\n"
                error += f.read()
        else:
            error = f"Couldn't determine source of error for {self.filename.name}."
        return error

    @abstractmethod
    def serialize(
        self, filename: Union[FilePath, DirectoryPath, None]
    ) -> Union[FilePath, DirectoryPath, None]:
        """Serialize model to input file."""

    @property
    def default_console_path(self) -> Path:
        raise NotImplementedError("Implement in concrete classes.")

    @property
    def custom_console_path(self) -> Optional[Path]:
        return None

    @property
    def console_flags(self) -> List[str]:
        return []

    @property
    def console_flags_post(self) -> List[str]:
        return []

    @property
    @abstractmethod
    def parser_provider_type(self) -> Type[BaseParserProvider]:
        """Returns the parser provider type of the current concrete class.

        Raises:
            NotImplementedError: If not implemented in the concrete class.

        Returns:
            Type[BaseParserProvider] -- Concrete parser provider.
        """
        raise NotImplementedError("Implement in concrete classes.")

    def parse(self, filename: FilePath) -> BaseModelStructure:
        """Parse input or outputfile to Model, depending on extension."""
        self.filename = filename
        # self.datastructure = None
        self.datastructure = self.parser_provider_type().parse(filename)
        return self.datastructure

    @property
    def is_valid(self) -> bool:
        """Checks validity and integrity of structure."""
        if self.datastructure is not None:
            return self.datastructure.is_valid
        else:
            logger.warning("No datastructured parsed yet!")
            return False

    @property
    def input(self):
        """Access internal dict-like datastructure of the input."""
        return self.datastructure

    @property
    def output(self):
        """Access internal dict-like datastructure of the output.

        Requires a successful execute.
        """
        return self.datastructure.results

    def get_meta_property(self, key: str) -> Optional[str]:
        """Get a metadata property from the input file."""
        if hasattr(meta, key):
            return meta.__getattribute__(key)
        else:
            return None

    def set_meta_property(self, key: str, value: str) -> None:
        """Set a metadata property from the input file."""
        if hasattr(meta, key):
            meta.__setattr__(key, value)
        else:
            raise ValueError(f"Metadata property {key} does not exist.")


class BaseModelList(BaseDataClass):
    """Hold multiple models that can be executed in parallel.

    Note that all models need to have a unique filename
    otherwise they will overwrite eachother. This also helps with
    identifying them later."""

    models: List[BaseModel]
    errors: List[str] = []

    def execute(
        self,
        calculation_folder: DirectoryPath,
        timeout_in_seconds: int = meta.timeout,
        nprocesses: Optional[int] = os.cpu_count(),
    ) -> "BaseModelList":
        """Execute all models in this class in parallel.

        We split the list to separate folders and call a batch processes on each folder.
        Note that the order of models will change.
        """

        # manual check as remote execution could result in zero models
        if len(self.models) == 0:
            raise ValueError("Can't execute with zero models.")

        lead_model = self.models[0]
        processes = []
        output_models = []
        errors = []

        # Divide the models over n processes and make sure to copy them to prevent aliasing
        split_models = [self.models[i::nprocesses] for i in range(nprocesses)]
        for i, models in enumerate(split_models):
            if len(models) == 0:
                continue
            unique_folder = calculation_folder / str(i)
            unique_folder.mkdir(parents=True, exist_ok=True)

            for model in models:
                fn = unique_folder / model.filename.name
                model.serialize(fn.resolve())

            executable = meta.console_folder / lead_model.default_console_path
            if not executable.exists():
                logger.error(
                    f"Please make sure the `geolib.env` file points to the console folder. GEOLib now can't find it at `{executable}`"
                )
                raise CalculationError(
                    -1, f"Console executable not found at {executable}."
                )

            process = Popen(
                [str(executable)] + lead_model.console_flags + [str(i)],
                cwd=str(calculation_folder.resolve()),
            )
            processes.append(process)

        # Wait for all processes to be done
        for process in processes:
            logger.debug(f"Executed with {process.args}")
            process.wait(timeout=timeout_in_seconds)

        # Iterate over the models
        for i, models in enumerate(split_models):
            for model in models:
                model = model.copy(deep=True)  # prevent aliasing
                output_filename = output_filename_from_input(model)
                if output_filename.exists():
                    try:
                        model.parse(output_filename)
                        output_models.append(model)

                    except ValidationError:
                        logger.warning(
                            f"Ouput file generated but parsing of {output_filename.name} failed."
                        )
                        error = model.get_error_context()
                        errors.append(error)
                else:
                    logger.warning(
                        f"Model @ {output_filename.name} failed. Please check the .err file and batchlog.txt in its folder."
                    )
                    error = model.get_error_context()
                    errors.append(error)

        return self.__class__(models=output_models, errors=errors)

    def execute_remote(self, endpoint: HttpUrl) -> "BaseModelList":
        """Execute all models in this class in parallel on a remote endpoint.

        Note that the order of models will change.
        """
        lead_model = self.models[0]

        response = requests.post(
            requests.compat.urljoin(
                endpoint, f"calculate/{lead_model.__class__.__name__.lower()}s"
            ),
            data="[" + ",".join((model.json() for model in self.models)) + "]",
            auth=HTTPBasicAuth(meta.gl_username, meta.gl_password),
        )
        if response.status_code == 200:
            models = response.json()["models"]
            errors = response.json()["errors"]
            stripped_models = []
            for model in models:
                # remove possibly invalid external metadata
                model.get("meta", {}).pop("console_folder", None)
                stripped_models.append(lead_model.__class__(**model))
            return self.__class__(models=stripped_models, errors=errors)
        else:
            raise CalculationError(response.status_code, response.text)


def output_filename_from_input(model: BaseModel, extension: str = None) -> Path:
    if not extension:
        extension = model.parser_provider_type().output_parsers[-1].suffix_list[0]
    return model.filename.with_suffix(extension)<|MERGE_RESOLUTION|>--- conflicted
+++ resolved
@@ -12,17 +12,7 @@
 from typing import List, Optional, Type, Union
 
 import requests
-<<<<<<< HEAD
 from pydantic import DirectoryPath, FilePath, HttpUrl, ValidationError
-=======
-from pydantic import DirectoryPath, FilePath, HttpUrl, ValidationError, conlist
-
-from geolib._compat import IS_PYDANTIC_V2
-
-if IS_PYDANTIC_V2:
-    from pydantic import SerializeAsAny
-
->>>>>>> d07e708d
 from requests.auth import HTTPBasicAuth
 
 from geolib.errors import CalculationError
