--- conflicted
+++ resolved
@@ -34,11 +34,7 @@
     """Represents the model types from D-Sheet Piling using the same integer values used in the application.
 
     The Model type determines the kind of construction: single pile or wall.
-<<<<<<< HEAD
     Note that the model type SHEET_PILING includes sheet piling, wooden sheet piling and diaphragm wall.
-=======
-    Note that the model type WALL includes sheet piling, wooden sheet piling and diaphragm wall.
->>>>>>> fe96b36a
     """
 
     WALL = 0
